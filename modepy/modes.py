--- conflicted
+++ resolved
@@ -25,13 +25,9 @@
 import sys
 from math import sqrt
 import numpy as np
-<<<<<<< HEAD
-
-from modepy.tools import accept_scalar_or_vector
+
 from modepy.shapes import Simplex, Hypercube
 from modepy.shapes import get_basis, get_grad_basis, get_basis_with_mode_ids
-=======
->>>>>>> 80f857e9
 
 
 __doc__ = """:mod:`modepy.modes` provides orthonormal bases and their
@@ -97,7 +93,6 @@
 """
 
 
-<<<<<<< HEAD
 # {{{ shape basis functions
 
 # {{{ simplex
@@ -147,7 +142,10 @@
     return mode_ids, get_basis(shape, order)
 
 # }}}
-=======
+
+# }}}
+
+
 # {{{ helpers for symbolic evaluation
 
 def _cse(expr, prefix):
@@ -174,7 +172,6 @@
         return np.where(comp_op(op_a, op_b), then, else_)
 
     return then if comp_op(op_a, op_b) else else_
->>>>>>> 80f857e9
 
 # }}}
 
