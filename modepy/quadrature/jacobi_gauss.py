--- conflicted
+++ resolved
@@ -32,12 +32,8 @@
 
 class JacobiGaussQuadrature(Quadrature):
     r"""An Gauss quadrature of order *N* associated with the
-<<<<<<< HEAD
     Jacobi weight :math:`(1-x)^\alpha(1+x)^\beta`.
     The sample points are the roots of the (N+1)-th degree Jacobi polynomial.
-=======
-    Jacobi weight :math:`(1 - x)^\alpha (1 + x)^\beta`.
->>>>>>> 1f9374a0
 
     Assumes :math:`\alpha, \beta > -1` with
     :math:`(\alpha, \beta) \not \in \{(-1/2, -1/2)\}`.
@@ -48,7 +44,6 @@
     Inherits from :class:`modepy.Quadrature`. See there for the interface
     to obtain nodes and weights.
     """
-<<<<<<< HEAD
     def __init__(self, alpha, beta, N, backend=None):  # noqa
         # default backend
         if backend is None:
@@ -59,13 +54,8 @@
             x, w = roots_jacobi(N + 1, alpha, beta)
         else:
             raise NotImplementedError("Unsupported backend: %s" % backend)
-=======
 
-    def __init__(self, alpha, beta, N):  # noqa
-        x, w = self.compute_weights_and_nodes(N, alpha, beta)
         self.exact_to = 2*N + 1
-
->>>>>>> 1f9374a0
         Quadrature.__init__(self, x, w)
 
     @staticmethod
@@ -189,13 +179,7 @@
     if N == 1:
         return x
 
-<<<<<<< HEAD
-    x[1:-1] = np.array(
-            JacobiGaussQuadrature(alpha+1, beta+1, N-2, backend).nodes
-            ).real
-=======
-    x[1:-1] = np.array(JacobiGaussQuadrature(alpha + 1, beta + 1, N - 2).nodes).real
->>>>>>> 1f9374a0
+    x[1:-1] = np.array(JacobiGaussQuadrature(alpha + 1, beta + 1, N - 2, backend).nodes).real
     return x
 
 
